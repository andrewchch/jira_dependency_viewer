--- conflicted
+++ resolved
@@ -33,16 +33,14 @@
         <option value="gantt" selected>Layout: Gantt Chart</option>
       </select>
       <input id="maxResults" type="number" min="1" max="500" value="50" title="Max results" />
-<<<<<<< HEAD
+      <label class="checkbox-label">
+        <input id="showDependencyTree" type="checkbox" title="Show full dependency tree instead of just immediate blockers" />
+        Full Dependency Tree
+      </label>
       <label class="checkbox-container">
         <input id="childAsBlocking" type="checkbox" />
         <span class="checkmark"></span>
         Show child relationship as blocking link
-=======
-      <label class="checkbox-label">
-        <input id="showDependencyTree" type="checkbox" title="Show full dependency tree instead of just immediate blockers" />
-        Full Dependency Tree
->>>>>>> f25d714f
       </label>
       <button id="searchBtn" class="primary">Search</button>
     </div>
